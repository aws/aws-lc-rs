--- conflicted
+++ resolved
@@ -383,33 +383,10 @@
         RustWrapper.libname(Some(&prefix))
     );
 
-<<<<<<< HEAD
-    for include_path in [
-        get_rust_include_path(&manifest_dir),
-        get_generated_include_path(&manifest_dir),
-        get_aws_lc_include_path(&manifest_dir),
-    ] {
-        println!("cargo:include={}", include_path.display());
-    }
-
-    if is_private_api_enabled() {
-        println!(
-            "cargo:include={}",
-            get_aws_lc_rand_extra_path(&manifest_dir).display()
-        );
-    }
-
-    if let Some(include_paths) = get_aws_lc_fips_sys_includes_path() {
-        for path in include_paths {
-            println!("cargo:include={}", path.display());
-        }
-    }
-=======
     println!(
         "cargo:include={}",
         setup_include_paths(&out_dir, &manifest_dir).display()
     );
->>>>>>> c3e3ff57
 
     println!("cargo:rerun-if-changed=builder/");
     println!("cargo:rerun-if-changed=aws-lc/");
@@ -439,27 +416,16 @@
     );
 }
 
-<<<<<<< HEAD
-fn is_internal_generate_enabled() -> bool {
-    get_env_flag("AWS_LC_RUST_INTERNAL_BINDGEN", "0").eq("1")
-}
-
-fn is_private_api_enabled() -> bool {
-    get_env_flag("AWS_LC_RUST_PRIVATE_INTERNALS", "0").eq("1")
-}
-
-fn get_env_flag<T>(key: &'static str, default: T) -> String
-where
-    T: Into<String>,
-{
-    env::var(key).unwrap_or(default.into())
-=======
 fn setup_include_paths(out_dir: &Path, manifest_dir: &Path) -> PathBuf {
     let mut include_paths = vec![
         get_rust_include_path(manifest_dir),
         get_generated_include_path(manifest_dir),
         get_aws_lc_include_path(manifest_dir),
     ];
+
+    if is_private_api_enabled() {
+        include_paths.push(get_aws_lc_rand_extra_path(manifest_dir));
+    }
 
     if let Some(extra_paths) = get_aws_lc_fips_sys_includes_path() {
         include_paths.extend(extra_paths);
@@ -488,5 +454,19 @@
     }
 
     include_dir
->>>>>>> c3e3ff57
+}
+
+fn is_internal_generate_enabled() -> bool {
+    get_env_flag("AWS_LC_RUST_INTERNAL_BINDGEN", "0").eq("1")
+}
+
+fn is_private_api_enabled() -> bool {
+    get_env_flag("AWS_LC_RUST_PRIVATE_INTERNALS", "0").eq("1")
+}
+
+fn get_env_flag<T>(key: &'static str, default: T) -> String
+where
+    T: Into<String>,
+{
+    env::var(key).unwrap_or(default.into())
 }