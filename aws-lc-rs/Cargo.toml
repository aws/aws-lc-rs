--- conflicted
+++ resolved
@@ -30,13 +30,8 @@
 
 [dependencies]
 untrusted = { version = "0.7.1", optional = true }
-<<<<<<< HEAD
-aws-lc-sys = { version = "0.6.1", path = "../aws-lc-sys", optional = true }
+aws-lc-sys = { version = "0.7.0", path = "../aws-lc-sys", optional = true }
 aws-lc-fips-sys = { version = "0.8.0", path = "../aws-lc-fips-sys", optional = true }
-=======
-aws-lc-sys = { version = "0.7.0", path = "../aws-lc-sys", optional = true }
-aws-lc-fips-sys = { version = "0.7.1", path = "../aws-lc-fips-sys", optional = true }
->>>>>>> b68fb0c9
 zeroize = "1"
 mirai-annotations = "1.12.0"
 
