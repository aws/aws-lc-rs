--- conflicted
+++ resolved
@@ -699,7 +699,9 @@
                 algorithm.tag_len(),
                 algorithm.nonce_len(),
             ),
-            AlgorithmID::CHACHA20_POLY1305 => return Err(Unspecified),
+            AlgorithmID::AES_128_GCM_SIV
+            | AlgorithmID::AES_256_GCM_SIV
+            | AlgorithmID::CHACHA20_POLY1305 => return Err(Unspecified),
         }?;
         Ok(Self { ctx, algorithm })
     }
@@ -867,7 +869,9 @@
                 algorithm.tag_len(),
                 aead_ctx::AeadDirection::Seal,
             ),
-            (AlgorithmID::CHACHA20_POLY1305, _) => Err(Unspecified),
+            (AlgorithmID::AES_128_GCM_SIV, _)
+            | (AlgorithmID::AES_256_GCM_SIV, _)
+            | (AlgorithmID::CHACHA20_POLY1305, _) => Err(Unspecified),
         }?);
         Ok(Self { ctx, algorithm })
     }
@@ -953,7 +957,9 @@
                 algorithm.tag_len(),
                 aead_ctx::AeadDirection::Open,
             ),
-            (AlgorithmID::CHACHA20_POLY1305, _) => Err(Unspecified),
+            (AlgorithmID::AES_128_GCM_SIV, _)
+            | (AlgorithmID::AES_256_GCM_SIV, _)
+            | (AlgorithmID::CHACHA20_POLY1305, _) => Err(Unspecified),
         }?);
         Ok(Self { ctx, algorithm })
     }
@@ -1119,7 +1125,6 @@
 where
     InOut: AsMut<[u8]> + for<'in_out> Extend<&'in_out u8>,
 {
-<<<<<<< HEAD
     let plaintext_len = in_out.as_mut().len();
 
     let alg_tag_len = alg.tag_len();
@@ -1135,16 +1140,6 @@
     let aad_str = aad.0;
 
     {
-=======
-    unsafe {
-        let aead_ctx = match key {
-            AeadCtx::AES_128_GCM(aead_ctx)
-            | AeadCtx::AES_256_GCM(aead_ctx)
-            | AeadCtx::AES_128_GCM_SIV(aead_ctx)
-            | AeadCtx::AES_256_GCM_SIV(aead_ctx)
-            | AeadCtx::CHACHA20_POLY1305(aead_ctx) => aead_ctx,
-        };
->>>>>>> 498704c7
         let nonce = nonce.as_ref();
 
         debug_assert_eq!(nonce.len(), alg.nonce_len());
@@ -1320,21 +1315,9 @@
     aad: Aad<&[u8]>,
     in_out: &mut [u8],
 ) -> Result<(), Unspecified> {
-<<<<<<< HEAD
     let nonce = nonce.as_ref();
 
     debug_assert_eq!(nonce.len(), alg.nonce_len());
-=======
-    unsafe {
-        let aead_ctx = match key {
-            AeadCtx::AES_128_GCM(aead_ctx)
-            | AeadCtx::AES_256_GCM(aead_ctx)
-            | AeadCtx::AES_128_GCM_SIV(aead_ctx)
-            | AeadCtx::AES_256_GCM_SIV(aead_ctx)
-            | AeadCtx::CHACHA20_POLY1305(aead_ctx) => aead_ctx,
-        };
-        let nonce = nonce.as_ref();
->>>>>>> 498704c7
 
     let plaintext_len = in_out.len() - alg.tag_len();
 
