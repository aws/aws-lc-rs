--- conflicted
+++ resolved
@@ -67,14 +67,8 @@
 //! assert_eq!(plaintext, decrypted_plaintext);
 //! ```
 
-<<<<<<< HEAD
 use crate::{derive_debug_via_id, hkdf, iv::FixedLength};
 use std::{fmt::Debug, ptr::null, sync::Mutex};
-=======
-use crate::{derive_debug_via_id, hkdf};
-use aes_gcm::{aead_seal_separate, aead_seal_separate_scatter};
-use std::fmt::Debug;
->>>>>>> 72106d12
 
 use crate::error::Unspecified;
 use aead_ctx::AeadCtx;
@@ -446,7 +440,8 @@
 }
 
 #[inline]
-fn seal_in_place_separate_scatter_(
+fn seal_in_place_separate_scatter(
+    alg: &'static Algorithm,
     key: &UnboundKey,
     nonce: Nonce,
     aad: Aad<&[u8]>,
@@ -457,6 +452,7 @@
     check_per_nonce_max_bytes(key.algorithm, in_out.len())?;
     let key_inner_ref = key.get_inner_key();
     aead_seal_separate_scatter(
+        alg,
         key_inner_ref,
         nonce,
         aad,
@@ -464,6 +460,54 @@
         extra_in,
         extra_out_and_tag,
     )
+}
+
+#[inline]
+#[allow(clippy::needless_pass_by_value)]
+pub(crate) fn aead_seal_separate_scatter(
+    alg: &'static Algorithm,
+    key: &AeadCtx,
+    nonce: Nonce,
+    aad: Aad<&[u8]>,
+    in_out: &mut [u8],
+    extra_in: &[u8],
+    extra_out_and_tag: &mut [u8],
+) -> Result<(), Unspecified> {
+    // ensure that the extra lengths match
+    {
+        let actual = extra_in.len() + alg.tag_len();
+        let expected = extra_out_and_tag.len();
+
+        if actual != expected {
+            return Err(Unspecified);
+        }
+    }
+
+    let aead_ctx = key.as_ref();
+    let aad_slice = aad.as_ref();
+    let nonce = nonce.as_ref();
+    let mut out_tag_len = extra_out_and_tag.len();
+
+    if 1 != unsafe {
+        EVP_AEAD_CTX_seal_scatter(
+            *aead_ctx.as_const(),
+            in_out.as_mut_ptr(),
+            extra_out_and_tag.as_mut_ptr(),
+            &mut out_tag_len,
+            extra_out_and_tag.len(),
+            nonce.as_ptr(),
+            nonce.len(),
+            in_out.as_ptr(),
+            in_out.len(),
+            extra_in.as_ptr(),
+            extra_in.len(),
+            aad_slice.as_ptr(),
+            aad_slice.len(),
+        )
+    } {
+        return Err(Unspecified);
+    }
+    Ok(())
 }
 
 /// The additionally authenticated data (AAD) for an opening or sealing
@@ -719,7 +763,8 @@
     where
         A: AsRef<[u8]>,
     {
-        seal_in_place_separate_scatter_(
+        seal_in_place_separate_scatter(
+            self.algorithm(),
             &self.key,
             nonce,
             Aad::from(aad.as_ref()),
@@ -1192,7 +1237,6 @@
 where
     InOut: AsMut<[u8]> + for<'in_out> Extend<&'in_out u8>,
 {
-<<<<<<< HEAD
     let plaintext_len = in_out.as_mut().len();
 
     let alg_tag_len = alg.tag_len();
@@ -1208,17 +1252,13 @@
     let aad_str = aad.0;
 
     {
-=======
-    unsafe {
-        let aead_ctx = key.as_ref();
->>>>>>> 72106d12
         let nonce = nonce.as_ref();
 
         debug_assert_eq!(nonce.len(), alg.nonce_len());
 
         if 1 != unsafe {
             EVP_AEAD_CTX_seal(
-                ctx.as_ptr(),
+                *ctx.as_ref().as_const(),
                 mut_in_out.as_mut_ptr(),
                 out_len.as_mut_ptr(),
                 plaintext_len + alg_tag_len,
@@ -1259,7 +1299,7 @@
 
         if 1 != unsafe {
             EVP_AEAD_CTX_seal_scatter(
-                key.as_ptr(),
+                *key.as_ref().as_const(),
                 in_out.as_mut_ptr(),
                 tag_buffer.as_mut_ptr(),
                 out_tag_len.as_mut_ptr(),
@@ -1309,7 +1349,7 @@
 
         if 1 != unsafe {
             EVP_AEAD_CTX_seal_scatter(
-                ctx.as_ptr(),
+                *ctx.as_ref().as_const(),
                 in_out.as_mut_ptr(),
                 tag.as_mut_ptr(),
                 out_tag_len.as_mut_ptr(),
@@ -1347,7 +1387,7 @@
 
     if 1 != unsafe {
         EVP_AEAD_CTX_seal_scatter(
-            ctx.as_ptr(),
+            *ctx.as_ref().as_const(),
             in_out.as_mut_ptr(),
             tag_buffer.as_mut_ptr(),
             out_tag_len.as_mut_ptr(),
@@ -1387,15 +1427,9 @@
     aad: Aad<&[u8]>,
     in_out: &mut [u8],
 ) -> Result<(), Unspecified> {
-<<<<<<< HEAD
     let nonce = nonce.as_ref();
 
     debug_assert_eq!(nonce.len(), alg.nonce_len());
-=======
-    unsafe {
-        let aead_ctx = key.as_ref();
-        let nonce = nonce.as_ref();
->>>>>>> 72106d12
 
     let plaintext_len = in_out.len() - alg.tag_len();
 
@@ -1403,7 +1437,7 @@
     let mut out_len = MaybeUninit::<usize>::uninit();
     if 1 != unsafe {
         EVP_AEAD_CTX_open(
-            ctx.as_ptr(),
+            *ctx.as_ref().as_const(),
             in_out.as_mut_ptr(),
             out_len.as_mut_ptr(),
             plaintext_len,
@@ -1451,7 +1485,7 @@
 
     if 1 != unsafe {
         EVP_AEAD_CTX_open_gather(
-            ctx.as_ptr(),
+            *ctx.as_ref().as_const(),
             in_out.as_mut_ptr(),
             null(),
             0,
