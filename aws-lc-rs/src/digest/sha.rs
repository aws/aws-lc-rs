// Copyright 2015-2022 Brian Smith.
// SPDX-License-Identifier: ISC
// Modifications copyright Amazon.com, Inc. or its affiliates. All Rights Reserved.
// SPDX-License-Identifier: Apache-2.0 OR ISC

use crate::digest::{Algorithm, AlgorithmID, Context};
<<<<<<< HEAD
=======
use aws_lc::{
    NID_sha1, NID_sha224, NID_sha256, NID_sha384, NID_sha3_256, NID_sha3_384, NID_sha3_512,
    NID_sha512, NID_sha512_256,
};
>>>>>>> c74566ea

/// The length of a block for SHA-1, in bytes.
const SHA1_BLOCK_LEN: usize = 512 / 8;

/// The length of the output of SHA-1, in bytes.
pub const SHA1_OUTPUT_LEN: usize = 160 / 8;

/// The length of the output of SHA-224, in bytes.
pub const SHA224_OUTPUT_LEN: usize = 224 / 8;

/// The length of the output of SHA-256, in bytes.
pub const SHA256_OUTPUT_LEN: usize = 256 / 8;

/// The length of a block for SHA-256-based algorithms, in bytes.
const SHA256_BLOCK_LEN: usize = 512 / 8;

/// The length of the output of SHA-384, in bytes.
pub const SHA384_OUTPUT_LEN: usize = 384 / 8;

/// The length of the output of SHA-512, in bytes.
pub const SHA512_OUTPUT_LEN: usize = 512 / 8;

/// The length of the output of SHA-512/256, in bytes.
pub const SHA512_256_OUTPUT_LEN: usize = 256 / 8;

/// The length of a block for SHA-512-based algorithms, in bytes.
const SHA512_BLOCK_LEN: usize = 1024 / 8;

/// The length of a block for SHA3-256-based algorithms, in bytes.
const SHA3_256_BLOCK_LEN: usize = 136;

/// The length of a block for SHA3-384-based algorithms, in bytes.
const SHA3_384_BLOCK_LEN: usize = 104;

/// The length of a block for SHA3-512-based algorithms, in bytes.
const SHA3_512_BLOCK_LEN: usize = 72;

/// The length of the output of SHA3-256 in bytes.
pub const SHA3_256_OUTPUT_LEN: usize = 256 / 8;

/// The length of the output of SHA3-384, in bytes.
pub const SHA3_384_OUTPUT_LEN: usize = 384 / 8;

/// The length of the output of SHA3-512, in bytes.
pub const SHA3_512_OUTPUT_LEN: usize = 512 / 8;

/// SHA-1, SHA-224, and SHA-256 are limited to an input size of 2^64-1 bits.
/// SHA-384, SHA-512, and SHA-512/256 are limited to an input size of 2^128-1 bits according to the spec.
/// u64 is more than sufficient enough for practical usecases, so we limit the input length to 2^64-1 bits.
#[allow(clippy::cast_possible_truncation)]
const DIGEST_MAX_INPUT_LEN: u64 = u64::MAX;

/// SHA-1 as specified in [FIPS 180-4]. Deprecated.
///
/// [FIPS 180-4]: http://nvlpubs.nist.gov/nistpubs/FIPS/NIST.FIPS.180-4.pdf
#[allow(deprecated)]
pub static SHA1_FOR_LEGACY_USE_ONLY: Algorithm = Algorithm {
    output_len: SHA1_OUTPUT_LEN,
    chaining_len: SHA1_OUTPUT_LEN,
    block_len: SHA1_BLOCK_LEN,
    max_input_len: DIGEST_MAX_INPUT_LEN,

    one_shot_hash: sha1_digest,

    id: AlgorithmID::SHA1,
};

/// SHA-224 as specified in [FIPS 180-4].
///
/// [FIPS 180-4]: http://nvlpubs.nist.gov/nistpubs/FIPS/NIST.FIPS.180-4.pdf
#[allow(deprecated)]
pub static SHA224: Algorithm = Algorithm {
    output_len: SHA224_OUTPUT_LEN,

    // The chaining length is equivalent to the length before truncation.
    // SHA-224 is truncated from 256 bits so the chaining length is 256 bits, or 32 bytes.
    chaining_len: SHA256_OUTPUT_LEN,
    block_len: SHA256_BLOCK_LEN,
    max_input_len: DIGEST_MAX_INPUT_LEN,

    one_shot_hash: sha224_digest,

    id: AlgorithmID::SHA224,

    hash_nid: NID_sha224,
};

/// SHA-256 as specified in [FIPS 180-4].
///
/// [FIPS 180-4]: http://nvlpubs.nist.gov/nistpubs/FIPS/NIST.FIPS.180-4.pdf
#[allow(deprecated)]
pub static SHA256: Algorithm = Algorithm {
    output_len: SHA256_OUTPUT_LEN,
    chaining_len: SHA256_OUTPUT_LEN,
    block_len: SHA256_BLOCK_LEN,
    max_input_len: DIGEST_MAX_INPUT_LEN,

    one_shot_hash: sha256_digest,

    id: AlgorithmID::SHA256,
};

/// SHA-384 as specified in [FIPS 180-4].
///
/// [FIPS 180-4]: http://nvlpubs.nist.gov/nistpubs/FIPS/NIST.FIPS.180-4.pdf
#[allow(deprecated)]
pub static SHA384: Algorithm = Algorithm {
    output_len: SHA384_OUTPUT_LEN,

    // The chaining length is equivalent to the length before truncation.
    // SHA-384 is truncated from 512 bits so the chaining length is 512 bits, or 64 bytes.
    chaining_len: SHA512_OUTPUT_LEN,
    block_len: SHA512_BLOCK_LEN,
    max_input_len: DIGEST_MAX_INPUT_LEN,

    one_shot_hash: sha384_digest,

    id: AlgorithmID::SHA384,
};

/// SHA-512 as specified in [FIPS 180-4].
///
/// [FIPS 180-4]: http://nvlpubs.nist.gov/nistpubs/FIPS/NIST.FIPS.180-4.pdf
#[allow(deprecated)]
pub static SHA512: Algorithm = Algorithm {
    output_len: SHA512_OUTPUT_LEN,
    chaining_len: SHA512_OUTPUT_LEN,
    block_len: SHA512_BLOCK_LEN,
    max_input_len: DIGEST_MAX_INPUT_LEN,

    one_shot_hash: sha512_digest,

    id: AlgorithmID::SHA512,
};

/// SHA-512/256 as specified in [FIPS 180-4].
///
/// [FIPS 180-4]: http://nvlpubs.nist.gov/nistpubs/FIPS/NIST.FIPS.180-4.pdf
#[allow(deprecated)]
pub static SHA512_256: Algorithm = Algorithm {
    output_len: SHA512_256_OUTPUT_LEN,
    chaining_len: SHA512_OUTPUT_LEN,
    block_len: SHA512_BLOCK_LEN,
    max_input_len: DIGEST_MAX_INPUT_LEN,

    one_shot_hash: sha512_256_digest,

    id: AlgorithmID::SHA512_256,
};

/// SHA3-256 as specified in [FIPS 202].
///
/// [FIPS 202]: https://nvlpubs.nist.gov/nistpubs/FIPS/NIST.FIPS.202.pdf
#[allow(deprecated)]
pub static SHA3_256: Algorithm = Algorithm {
    output_len: SHA3_256_OUTPUT_LEN,
    chaining_len: SHA3_256_OUTPUT_LEN,
    block_len: SHA3_256_BLOCK_LEN,
    max_input_len: DIGEST_MAX_INPUT_LEN,

    one_shot_hash: sha3_256_digest,

    id: AlgorithmID::SHA3_256,
};

/// SHA3-384 as specified in [FIPS 202].
///
/// [FIPS 202]: https://nvlpubs.nist.gov/nistpubs/FIPS/NIST.FIPS.202.pdf
#[allow(deprecated)]
pub static SHA3_384: Algorithm = Algorithm {
    output_len: SHA3_384_OUTPUT_LEN,
    chaining_len: SHA3_384_OUTPUT_LEN,
    block_len: SHA3_384_BLOCK_LEN,
    max_input_len: DIGEST_MAX_INPUT_LEN,

    one_shot_hash: sha3_384_digest,

    id: AlgorithmID::SHA3_384,
};

/// SHA3-512 as specified in [FIPS 202].
///
/// [FIPS 202]: https://nvlpubs.nist.gov/nistpubs/FIPS/NIST.FIPS.202.pdf
#[allow(deprecated)]
pub static SHA3_512: Algorithm = Algorithm {
    output_len: SHA3_512_OUTPUT_LEN,
    chaining_len: SHA3_512_OUTPUT_LEN,
    block_len: SHA3_512_BLOCK_LEN,
    max_input_len: DIGEST_MAX_INPUT_LEN,

    one_shot_hash: sha3_512_digest,

    id: AlgorithmID::SHA3_512,
};

fn sha1_digest(msg: &[u8], output: &mut [u8]) {
    unsafe {
        aws_lc::SHA1(msg.as_ptr(), msg.len(), output.as_mut_ptr());
    }
}

fn sha224_digest(msg: &[u8], output: &mut [u8]) {
    unsafe {
        aws_lc::SHA224(msg.as_ptr(), msg.len(), output.as_mut_ptr());
    }
}

fn sha256_digest(msg: &[u8], output: &mut [u8]) {
    unsafe {
        aws_lc::SHA256(msg.as_ptr(), msg.len(), output.as_mut_ptr());
    }
}

fn sha384_digest(msg: &[u8], output: &mut [u8]) {
    unsafe {
        aws_lc::SHA384(msg.as_ptr(), msg.len(), output.as_mut_ptr());
    }
}

fn sha512_digest(msg: &[u8], output: &mut [u8]) {
    unsafe {
        aws_lc::SHA512(msg.as_ptr(), msg.len(), output.as_mut_ptr());
    }
}

fn sha512_256_digest(msg: &[u8], output: &mut [u8]) {
    unsafe {
        aws_lc::SHA512_256(msg.as_ptr(), msg.len(), output.as_mut_ptr());
    }
}

fn sha3_256_digest(msg: &[u8], output: &mut [u8]) {
    let mut ctx = Context::new(&SHA3_256);
    ctx.update(msg);
    let digest = ctx.finish();
    output[0..SHA3_256_OUTPUT_LEN].copy_from_slice(digest.as_ref());
}

fn sha3_384_digest(msg: &[u8], output: &mut [u8]) {
    let mut ctx = Context::new(&SHA3_384);
    ctx.update(msg);
    let digest = ctx.finish();
    output[0..SHA3_384_OUTPUT_LEN].copy_from_slice(digest.as_ref());
}

fn sha3_512_digest(msg: &[u8], output: &mut [u8]) {
    let mut ctx = Context::new(&SHA3_512);
    ctx.update(msg);
    let digest = ctx.finish();
    output[0..SHA3_512_OUTPUT_LEN].copy_from_slice(digest.as_ref());
}<|MERGE_RESOLUTION|>--- conflicted
+++ resolved
@@ -4,13 +4,6 @@
 // SPDX-License-Identifier: Apache-2.0 OR ISC
 
 use crate::digest::{Algorithm, AlgorithmID, Context};
-<<<<<<< HEAD
-=======
-use aws_lc::{
-    NID_sha1, NID_sha224, NID_sha256, NID_sha384, NID_sha3_256, NID_sha3_384, NID_sha3_512,
-    NID_sha512, NID_sha512_256,
-};
->>>>>>> c74566ea
 
 /// The length of a block for SHA-1, in bytes.
 const SHA1_BLOCK_LEN: usize = 512 / 8;
@@ -94,8 +87,6 @@
     one_shot_hash: sha224_digest,
 
     id: AlgorithmID::SHA224,
-
-    hash_nid: NID_sha224,
 };
 
 /// SHA-256 as specified in [FIPS 180-4].
