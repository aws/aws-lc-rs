--- conflicted
+++ resolved
@@ -130,16 +130,10 @@
             let public_ec_point = ec::ec_point_from_bytes(&ec_group, public_key)
                 .map_err(|_| KeyRejected::invalid_encoding())?;
             let private_bn = DetachableLcPtr::try_from(private_key)?;
-<<<<<<< HEAD
             let evp_pkey =
                 ec::ec_key_from_public_private(&ec_group, &public_ec_point, &private_bn)?;
-            validate_ec_key(&evp_pkey.as_const(), alg.id.nid())?;
 
             let key_pair = Self::new(alg, evp_pkey)?;
-=======
-            let ec_key = ec::ec_key_from_public_private(&ec_group, &public_ec_point, &private_bn)?;
-            let key_pair = Self::new(alg, ec_key)?;
->>>>>>> 92d2b2a0
             Ok(key_pair)
         }
     }
